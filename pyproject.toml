--- conflicted
+++ resolved
@@ -44,11 +44,7 @@
 pandas = ">=1.0"
 pre-commit = {version = ">=2.7.1", optional = true}
 prospector = {version = "*", optional = true}
-<<<<<<< HEAD
-pydata-sphinx-theme = {version = ">=0.4.0", optional = true}
 pyro-ppl = ">=1.1.0"
-=======
->>>>>>> 83e312e3
 pytest = {version = ">=4.4", optional = true}
 python = ">=3.6.1,<4.0"
 python-igraph = {version = "*", optional = true}
